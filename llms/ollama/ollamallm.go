--- conflicted
+++ resolved
@@ -5,16 +5,14 @@
 	"encoding/json"
 	"errors"
 	"fmt"
-<<<<<<< HEAD
-
-=======
+	"net/http"
+	"strconv"
+
 	"github.com/ollama/ollama/api"
 	"github.com/ollama/ollama/envconfig"
->>>>>>> 65a4441e
+
 	"github.com/tmc/langchaingo/callbacks"
 	"github.com/tmc/langchaingo/llms"
-	"net/http"
-	"strconv"
 )
 
 var (
@@ -191,8 +189,8 @@
 		if response.Message.Content != "" {
 			streamedResponse += response.Message.Content
 		}
-		for _, tc := range response.Message.ToolCalls {
-			streamedToolCalls = append(streamedToolCalls, tc)
+		if len(response.Message.ToolCalls) > 0 {
+			streamedToolCalls = append(streamedToolCalls, response.Message.ToolCalls...)
 		}
 
 		rs := false
@@ -278,8 +276,8 @@
 		}
 
 		embedding := make([]float32, len(eResp.Embedding))
-		for i := range eResp.Embedding {
-			embedding = append(embedding, float32(eResp.Embedding[i]))
+		for i, val := range eResp.Embedding {
+			embedding[i] = float32(val)
 		}
 
 		embeddings = append(embeddings, embedding)
@@ -322,8 +320,18 @@
 	ollamaOptions.FrequencyPenalty = float32(opts.FrequencyPenalty)
 	ollamaOptions.PresencePenalty = float32(opts.PresencePenalty)
 
-<<<<<<< HEAD
-	return ollamaOptions
+	os, err := json.Marshal(ollamaOptions)
+	if err != nil {
+		return nil, fmt.Errorf("error marshalling ollama options: %w", err)
+	}
+
+	var result map[string]any
+	err = json.Unmarshal(os, &result)
+	if err != nil {
+		return nil, fmt.Errorf("error unmarshalling ollama options: %w", err)
+	}
+
+	return result, nil
 }
 
 // pullModelIfNeeded pulls the model if it's not already available.
@@ -347,12 +355,16 @@
 
 	// For now, we'll just pull the model without checking.
 	// This ensures the model is available but may result in unnecessary pulls.
-	req := &ollamaclient.PullRequest{
+	stream := false
+	req := &api.PullRequest{
 		Model:  model,
-		Stream: false,
-	}
-
-	err := o.client.Pull(pullCtx, req)
+		Stream: &stream,
+	}
+	progress := func(_ api.ProgressResponse) error {
+		return nil
+	}
+
+	err := o.client.Pull(pullCtx, req, progress)
 	if err != nil {
 		// Check if the error is due to context timeout
 		if errors.Is(err, context.DeadlineExceeded) {
@@ -364,18 +376,4 @@
 		}
 	}
 	return err
-=======
-	os, err := json.Marshal(ollamaOptions)
-	if err != nil {
-		return nil, fmt.Errorf("error marshalling ollama options: %w", err)
-	}
-
-	var result map[string]any
-	err = json.Unmarshal(os, &result)
-	if err != nil {
-		return nil, fmt.Errorf("error unmarshalling ollama options: %w", err)
-	}
-
-	return result, nil
->>>>>>> 65a4441e
 }