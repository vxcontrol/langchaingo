--- conflicted
+++ resolved
@@ -1,38 +1,34 @@
 package bedrock_test
 
 import (
+	"context"
 	"net/http"
 	"os"
 	"testing"
 
-	"github.com/vxcontrol/langchaingo/httputil"
 	"github.com/vxcontrol/langchaingo/internal/httprr"
 	"github.com/vxcontrol/langchaingo/llms"
 	"github.com/vxcontrol/langchaingo/llms/bedrock"
 
 	"github.com/aws/aws-sdk-go-v2/config"
 	"github.com/aws/aws-sdk-go-v2/service/bedrockruntime"
-<<<<<<< HEAD
 )
 
-func setupTest(t *testing.T) (*bedrockruntime.Client, error) {
-	t.Helper()
-
-	cfg, err := config.LoadDefaultConfig(t.Context())
-=======
-	"github.com/tmc/langchaingo/internal/httprr"
-	"github.com/tmc/langchaingo/llms"
-	"github.com/tmc/langchaingo/llms/bedrock"
-)
-
-func setUpTestWithTransport(transport http.RoundTripper) (*bedrockruntime.Client, error) {
+func setUpTestWithTransport(rr *httprr.RecordReplay) (*bedrockruntime.Client, error) {
+	// Configure request scrubbing to remove dynamic AWS headers
+	rr.ScrubReq(func(req *http.Request) error {
+		req.Header.Del("Amz-Sdk-Invocation-Id")
+		req.Header.Del("Amz-Sdk-Request")
+		req.Header.Del("X-Amz-Date")
+		return nil
+	})
+
 	httpClient := &http.Client{
-		Transport: transport,
+		Transport: rr,
 	}
 
 	cfg, err := config.LoadDefaultConfig(context.Background(),
 		config.WithHTTPClient(httpClient))
->>>>>>> 98a49b68
 	if err != nil {
 		return nil, err
 	}
@@ -54,17 +50,8 @@
 		t.Parallel()
 	}
 
-<<<<<<< HEAD
-	// Replace httputil.DefaultClient with httprr client
-	oldClient := httputil.DefaultClient
-	httputil.DefaultClient = rr.Client()
-	defer func() { httputil.DefaultClient = oldClient }()
-
-	client, err := setupTest(t)
-=======
 	// Configure AWS client to use httprr transport
 	client, err := setUpTestWithTransport(rr)
->>>>>>> 98a49b68
 	if err != nil {
 		t.Fatal(err)
 	}
@@ -90,8 +77,6 @@
 
 	// All the test models.
 	models := []string{
-		bedrock.ModelAi21J2MidV1,
-		bedrock.ModelAi21J2UltraV1,
 		bedrock.ModelAmazonTitanTextLiteV1,
 		bedrock.ModelAmazonTitanTextExpressV1,
 		bedrock.ModelAnthropicClaudeV3Sonnet,
@@ -101,8 +86,6 @@
 		bedrock.ModelAnthropicClaudeInstantV1,
 		bedrock.ModelCohereCommandTextV14,
 		bedrock.ModelCohereCommandLightTextV14,
-		bedrock.ModelMetaLlama213bChatV1,
-		bedrock.ModelMetaLlama270bChatV1,
 		bedrock.ModelMetaLlama38bInstructV1,
 		bedrock.ModelMetaLlama370bInstructV1,
 		bedrock.ModelAmazonNovaMicroV1,
